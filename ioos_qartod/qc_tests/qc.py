--- conflicted
+++ resolved
@@ -69,11 +69,8 @@
                  (arr >= u_span_sorted[1])] = PrimaryFlags.SUSPECT
     flag_arr[(arr <= s_span_sorted[0]) |
              (arr >= s_span_sorted[1])] = PrimaryFlags.BAD_DATA
-<<<<<<< HEAD
     if prev_qc is not None:
         set_prev_qc(flag_arr, prev_qc)
-    return flag_arr
-=======
     return flag_arr
 
 
@@ -97,5 +94,4 @@
     val[[0, -1]] = 0
     return ((val < low_thresh) +
             ((val >= low_thresh) & (val < high_thresh)) * PrimaryFlags.SUSPECT +
-            (val >= high_thresh) * PrimaryFlags.BAD_DATA)
->>>>>>> 2d6bc29c
+            (val >= high_thresh) * PrimaryFlags.BAD_DATA)